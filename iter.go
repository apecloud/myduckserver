--- conflicted
+++ resolved
@@ -30,16 +30,6 @@
 
 // SQLRowIter wraps a standard sql.Rows as a RowIter.
 type SQLRowIter struct {
-<<<<<<< HEAD
-	rows     *stdsql.Rows
-	columns  []*stdsql.ColumnType
-	schema   sql.Schema
-	buffer   []any // pre-allocated buffer for scanning values
-	pointers []any // pointers to the buffer
-	decimals []int
-	nonUTF8  []int
-	charsets []sql.CharacterSetID
-=======
 	rows      *stdsql.Rows
 	columns   []*stdsql.ColumnType
 	schema    sql.Schema
@@ -47,7 +37,8 @@
 	pointers  []any // pointers to the buffer
 	decimals  []int
 	intervals []int
->>>>>>> 0c709c60
+  nonUTF8   []int
+	charsets  []sql.CharacterSetID
 }
 
 func NewSQLRowIter(rows *stdsql.Rows, schema sql.Schema) (*SQLRowIter, error) {
@@ -63,7 +54,13 @@
 		}
 	}
 
-<<<<<<< HEAD
+	var intervals []int
+	for i, t := range columns {
+		if strings.HasPrefix(t.DatabaseTypeName(), "INTERVAL") {
+			intervals = append(intervals, i)
+		}
+	}
+
 	var (
 		nonUTF8  []int
 		charsets []sql.CharacterSetID
@@ -72,12 +69,6 @@
 		if t, ok := c.Type.(sql.StringType); ok && types.IsTextOnly(c.Type) && charset.IsSupportedNonUTF8(t.CharacterSet()) {
 			nonUTF8 = append(nonUTF8, i)
 			charsets = append(charsets, t.CharacterSet())
-=======
-	var intervals []int
-	for i, t := range columns {
-		if strings.HasPrefix(t.DatabaseTypeName(), "INTERVAL") {
-			intervals = append(intervals, i)
->>>>>>> 0c709c60
 		}
 	}
 
@@ -87,11 +78,8 @@
 	for i := range buf {
 		ptrs[i] = &buf[i]
 	}
-<<<<<<< HEAD
-	return &SQLRowIter{rows, columns, schema, buf, ptrs, decimals, nonUTF8, charsets}, nil
-=======
-	return &SQLRowIter{rows, columns, schema, buf, ptrs, decimals, intervals}, nil
->>>>>>> 0c709c60
+
+	return &SQLRowIter{rows, columns, schema, buf, ptrs, decimals, intervals, nonUTF8, charsets}, nil
 }
 
 // Next retrieves the next row. It will return io.EOF if it's the last row.
@@ -123,7 +111,7 @@
 		t := types.TimespanType_{}
 		switch v := iter.buffer[idx].(type) {
 		case duckdb.Interval:
-			iter.buffer[idx] = t.MicrosecondsToTimespan(v.Micros + int64(v.Days)*24*60*60*1e6) // ignore the month part, which does not appear in MySQL
+			iter.buffer[idx] = t.MicrosecondsToTimespan(v.Micros + int64(v.Days)*24*60*60*1000000) // ignore the month part, which does not appear in MySQL
 		}
 	}
 
