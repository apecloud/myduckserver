package pgserver

import (
	"bytes"
	"github.com/apecloud/myduckserver/catalog"
	"regexp"
	"strings"
	"sync"
	"unicode"

	"github.com/dolthub/go-mysql-server/sql"
	"github.com/marcboeker/go-duckdb"
)

var wellKnownStatementTags = map[string]struct{}{
	"SELECT":  {},
	"INSERT":  {},
	"UPDATE":  {},
	"DELETE":  {},
	"CALL":    {},
	"PRAGMA":  {},
	"COPY":    {},
	"ALTER":   {},
	"CREATE":  {},
	"DROP":    {},
	"PREPARE": {},
	"EXECUTE": {},
	"ATTACH":  {},
	"DETACH":  {},
}

const (
	pgCatalogPrefix = "pg_catalog"
	sysPrefix       = "__sys__"
)

func IsWellKnownStatementTag(tag string) bool {
	_, ok := wellKnownStatementTags[tag]
	return ok
}

func GetStatementTag(stmt *duckdb.Stmt) string {
	switch stmt.StatementType() {
	case duckdb.DUCKDB_STATEMENT_TYPE_SELECT:
		return "SELECT"
	case duckdb.DUCKDB_STATEMENT_TYPE_INSERT:
		return "INSERT"
	case duckdb.DUCKDB_STATEMENT_TYPE_UPDATE:
		return "UPDATE"
	case duckdb.DUCKDB_STATEMENT_TYPE_DELETE:
		return "DELETE"
	case duckdb.DUCKDB_STATEMENT_TYPE_CALL:
		return "CALL"
	case duckdb.DUCKDB_STATEMENT_TYPE_PRAGMA:
		return "PRAGMA"
	case duckdb.DUCKDB_STATEMENT_TYPE_COPY:
		return "COPY"
	case duckdb.DUCKDB_STATEMENT_TYPE_ALTER:
		return "ALTER"
	case duckdb.DUCKDB_STATEMENT_TYPE_CREATE:
		return "CREATE"
	case duckdb.DUCKDB_STATEMENT_TYPE_CREATE_FUNC:
		return "CREATE FUNCTION"
	case duckdb.DUCKDB_STATEMENT_TYPE_DROP:
		return "DROP"
	case duckdb.DUCKDB_STATEMENT_TYPE_PREPARE:
		return "PREPARE"
	case duckdb.DUCKDB_STATEMENT_TYPE_EXECUTE:
		return "EXECUTE"
	case duckdb.DUCKDB_STATEMENT_TYPE_ATTACH:
		return "ATTACH"
	case duckdb.DUCKDB_STATEMENT_TYPE_DETACH:
		return "DETACH"
	case duckdb.DUCKDB_STATEMENT_TYPE_TRANSACTION:
		return "TRANSACTION"
	case duckdb.DUCKDB_STATEMENT_TYPE_ANALYZE:
		return "ANALYZE"
	case duckdb.DUCKDB_STATEMENT_TYPE_EXPLAIN:
		return "EXPLAIN"
	case duckdb.DUCKDB_STATEMENT_TYPE_SET:
		return "SET"
	case duckdb.DUCKDB_STATEMENT_TYPE_VARIABLE_SET:
		return "SET VARIABLE"
	case duckdb.DUCKDB_STATEMENT_TYPE_EXPORT:
		return "EXPORT"
	case duckdb.DUCKDB_STATEMENT_TYPE_LOAD:
		return "LOAD"
	default:
		return "UNKNOWN"
	}
}

func GuessStatementTag(query string) string {
	// Remove leading comments
	query = RemoveLeadingComments(query)
	// Remove trailing semicolon
	query = sql.RemoveSpaceAndDelimiter(query, ';')

	// Guess the statement tag by looking for the first non-identifier character
	for i, c := range query {
		if !unicode.IsLetter(c) && c != '_' {
			return strings.ToUpper(query[:i])
		}
	}
	return strings.ToUpper(query)
}

func RemoveLeadingComments(query string) string {
	i := 0
	n := len(query)

	for i < n {
		if strings.HasPrefix(query[i:], "--") {
			// Skip line comment
			end := strings.Index(query[i:], "\n")
			if end == -1 {
				return ""
			}
			i += end + 1
		} else if strings.HasPrefix(query[i:], "/*") {
			// Skip block comment with nesting support
			nestLevel := 1
			pos := i + 2
			for pos < n && nestLevel > 0 {
				if pos+1 < n {
					if query[pos] == '/' && query[pos+1] == '*' {
						nestLevel++
						pos += 2
						continue
					}
					if query[pos] == '*' && query[pos+1] == '/' {
						nestLevel--
						pos += 2
						continue
					}
				}
				pos++
			}
			if nestLevel > 0 {
				return ""
			}
			i = pos
		} else if unicode.IsSpace(rune(query[i])) {
			// Skip whitespace
			i++
		} else {
			break
		}
	}
	return query[i:]
}

// RemoveComments removes comments from a query string.
// It supports line comments (--), block comments (/* ... */), and quoted strings.
// Author: Claude Sonnet 3.5
func RemoveComments(query string) string {
	var buf bytes.Buffer
	runes := []rune(query)
	length := len(runes)
	pos := 0

	for pos < length {
		// Handle line comments
		if pos+1 < length && runes[pos] == '-' && runes[pos+1] == '-' {
			pos += 2
			for pos < length && runes[pos] != '\n' {
				pos++
			}
			if pos < length {
				buf.WriteRune('\n')
				pos++
			}
			continue
		}

		// Handle block comments
		if pos+1 < length && runes[pos] == '/' && runes[pos+1] == '*' {
			nestLevel := 1
			pos += 2
			for pos < length && nestLevel > 0 {
				if pos+1 < length {
					if runes[pos] == '/' && runes[pos+1] == '*' {
						nestLevel++
						pos += 2
						continue
					}
					if runes[pos] == '*' && runes[pos+1] == '/' {
						nestLevel--
						pos += 2
						continue
					}
				}
				pos++
			}
			continue
		}

		// Handle string literals
		if runes[pos] == '\'' || (pos+1 < length && runes[pos] == 'E' && runes[pos+1] == '\'') {
			if runes[pos] == 'E' {
				buf.WriteRune('E')
				pos++
			}
			buf.WriteRune('\'')
			pos++
			for pos < length {
				if runes[pos] == '\'' {
					buf.WriteRune('\'')
					pos++
					break
				}
				if pos+1 < length && runes[pos] == '\\' {
					buf.WriteRune('\\')
					buf.WriteRune(runes[pos+1])
					pos += 2
					continue
				}
				buf.WriteRune(runes[pos])
				pos++
			}
			continue
		}

		// Handle dollar-quoted strings
		if runes[pos] == '$' {
			start := pos
			tagEnd := pos + 1
			for tagEnd < length && (unicode.IsLetter(runes[tagEnd]) || unicode.IsDigit(runes[tagEnd]) || runes[tagEnd] == '_') {
				tagEnd++
			}
			if tagEnd < length && runes[tagEnd] == '$' {
				tag := string(runes[start : tagEnd+1])
				buf.WriteString(tag)
				pos = tagEnd + 1
				for pos < length {
					if pos+len(tag) <= length && string(runes[pos:pos+len(tag)]) == tag {
						buf.WriteString(tag)
						pos += len(tag)
						break
					}
					buf.WriteRune(runes[pos])
					pos++
				}
				continue
			}
		}

		// Handle quoted identifiers
		if runes[pos] == '"' {
			buf.WriteRune('"')
			pos++
			for pos < length {
				if runes[pos] == '"' {
					buf.WriteRune('"')
					pos++
					break
				}
				buf.WriteRune(runes[pos])
				pos++
			}
			continue
		}

		buf.WriteRune(runes[pos])
		pos++
	}

	return buf.String()
}

var (
	pgCatalogRegex     *regexp.Regexp
	initPgCatalogRegex sync.Once
)

// get the regex to match any table in pg_catalog in the query.
func getPgCatalogRegex() *regexp.Regexp {
	initPgCatalogRegex.Do(func() {
		var tableNames []string
		for _, table := range catalog.GetInternalTables() {
			if table.Schema != "__sys__" {
				continue
			}
			tableNames = append(tableNames, table.Name)
		}
		pgCatalogRegex = regexp.MustCompile(`(?i)\b(FROM|JOIN|INTO)\s+(?:pg_catalog\.)?(` + strings.Join(tableNames, "|") + `)`)
	})
	return pgCatalogRegex
}

func ConvertToSys(sql string) string {
<<<<<<< HEAD
	return getPgCatalogRegex().ReplaceAllStringFunc(RemoveComments(sql), func(match string) string {
		// match is expected to be in the format: "[FROM|JOIN] [pg_catalog|__sys__][.][tableName]"
		matchArr := strings.Fields(match)
		if len(matchArr) < 2 {
			return match
		}

		// Split the second part (schema.table) by '.' to separate schema and table name
		tableSchema := strings.Split(matchArr[1], ".")

		// If no schema is provided, we add the sysPrefix to the table name
		if len(tableSchema) < 2 {
			return matchArr[0] + " " + sysPrefix + "." + tableSchema[0]
		}

		// If the schema is "pg_catalog", replace it with __sys__
		if tableSchema[0] == pgCatalogPrefix {
			return matchArr[0] + " " + sysPrefix + "." + tableSchema[1]
		}

		// Return the match unchanged if no conditions were met
		return match
	})
=======
	return getPgCatalogRegex().ReplaceAllString(RemoveComments(sql), "$1 __sys__.$2")
>>>>>>> 85a560fb
}<|MERGE_RESOLUTION|>--- conflicted
+++ resolved
@@ -284,12 +284,16 @@
 			tableNames = append(tableNames, table.Name)
 		}
 		pgCatalogRegex = regexp.MustCompile(`(?i)\b(FROM|JOIN|INTO)\s+(?:pg_catalog\.)?(` + strings.Join(tableNames, "|") + `)`)
+		// pgCatalogRegex = regexp.MustCompile(`(?i)\b(?:FROM|JOIN)\s+(?:pg_catalog\.)?(` + strings.Join(tableNames, "|") + `)`)
 	})
 	return pgCatalogRegex
 }
 
 func ConvertToSys(sql string) string {
-<<<<<<< HEAD
+	return getPgCatalogRegex().ReplaceAllString(RemoveComments(sql), "$1 __sys__.$2")
+}
+
+func ConvertToSysBak(sql string) string {
 	return getPgCatalogRegex().ReplaceAllStringFunc(RemoveComments(sql), func(match string) string {
 		// match is expected to be in the format: "[FROM|JOIN] [pg_catalog|__sys__][.][tableName]"
 		matchArr := strings.Fields(match)
@@ -313,7 +317,4 @@
 		// Return the match unchanged if no conditions were met
 		return match
 	})
-=======
-	return getPgCatalogRegex().ReplaceAllString(RemoveComments(sql), "$1 __sys__.$2")
->>>>>>> 85a560fb
 }