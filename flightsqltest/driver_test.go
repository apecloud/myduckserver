// Licensed to the Apache Software Foundation (ASF) under one
// or more contributor license agreements.  See the NOTICE file
// distributed with this work for additional information
// regarding copyright ownership.  The ASF licenses this file
// to you under the Apache License, Version 2.0 (the
// "License"); you may not use this file except in compliance
// with the License.  You may obtain a copy of the License at
//
// http://www.apache.org/licenses/LICENSE-2.0
//
// Unless required by applicable law or agreed to in writing, software
// distributed under the License is distributed on an "AS IS" BASIS,
// WITHOUT WARRANTIES OR CONDITIONS OF ANY KIND, either express or implied.
// See the License for the specific language governing permissions and
// limitations under the License.

//go:build go1.18
// +build go1.18

package flightsqltest

import (
	"context"
	"database/sql"
	"errors"
	"fmt"
	"math/rand"
	"os"
	"strings"
	"sync"
	"testing"
	"time"

	"github.com/apecloud/myduckserver/flightsqlserver"
	"github.com/stretchr/testify/require"
	"github.com/stretchr/testify/suite"

	"github.com/apache/arrow-go/v18/arrow"
	"github.com/apache/arrow-go/v18/arrow/array"
	"github.com/apache/arrow-go/v18/arrow/flight"
	"github.com/apache/arrow-go/v18/arrow/flight/flightsql"
	"github.com/apache/arrow-go/v18/arrow/flight/flightsql/driver"
	"github.com/apecloud/myduckserver/catalog"

	// "github.com/apache/arrow-go/v18/arrow/flight/flightsql/example"
	"github.com/apache/arrow-go/v18/arrow/memory"
)

const defaultDbName = "mysql"
const defaultTableName = "drivertest"
const dataDirectory = "."
<<<<<<< HEAD
=======
const defaultDb = "mysql"
>>>>>>> 377eadbe

var defaultStatements = map[string]string{
	"create table": `
CREATE TABLE %s (
  id INTEGER PRIMARY KEY,
  name varchar(100),
  value int
);`,
	"insert":            `INSERT INTO %s (id, name, value) VALUES (%d, '%s', %d);`,
	"query":             `SELECT * FROM %s;`,
	"constraint query":  `SELECT * FROM %s WHERE name LIKE '%%%s%%'`,
	"placeholder query": `SELECT * FROM %s WHERE name LIKE ?`,
}

type SqlTestSuite struct {
	suite.Suite

	Config     driver.DriverConfig
	TableName  string
	Statements map[string]string

	createServer func() (flight.Server, string, error)
	startServer  func(flight.Server) error
	stopServer   func(flight.Server)
}

func (s *SqlTestSuite) SetupSuite() {
	if s.TableName == "" {
		s.TableName = defaultTableName
	}

	if s.Statements == nil {
		s.Statements = make(map[string]string)
	}
	// Fill in the statements. Keep statements already defined e.g. by the
	// user or suite-generator.
	for k, v := range defaultStatements {
		if _, found := s.Statements[k]; !found {
			s.Statements[k] = v
		}
	}

	s.createServer = func() (flight.Server, string, error) {
<<<<<<< HEAD
		provider, err := catalog.NewDBProvider("", dataDirectory, defaultDbName, "../initialdata/")
=======
		provider, err := catalog.NewDBProvider("", dataDirectory, defaultDb)
>>>>>>> 377eadbe
		if err != nil {
			return nil, "", err
		}
		sqliteServer, err := flightsqlserver.NewSQLiteFlightSQLServer(provider.Storage())
		if err != nil {
			return nil, "", err
		}
		server := flight.NewServerWithMiddleware(nil)
		server.RegisterFlightService(flightsql.NewFlightServer(sqliteServer))
		if err := server.Init("localhost:7878"); err != nil {
			return nil, "", err
		}
		return server, server.Addr().String(), nil
	}

	require.Contains(s.T(), s.Statements, "create table")
	require.Contains(s.T(), s.Statements, "insert")
	require.Contains(s.T(), s.Statements, "query")
	require.Contains(s.T(), s.Statements, "constraint query")
	require.Contains(s.T(), s.Statements, "placeholder query")
}

func (s *SqlTestSuite) TestOpenClose() {
	t := s.T()

	// Create and start the server
	server, addr, err := s.createServer()
	require.NoError(t, err)

	var wg sync.WaitGroup
	wg.Add(1)
	go func() {
		defer wg.Done()
		require.NoError(s.T(), s.startServer(server))
	}()
	defer s.stopServer(server)
	time.Sleep(100 * time.Millisecond)

	// Configure client
	cfg := s.Config
	cfg.Address = addr
	db, err := sql.Open("flightsql", cfg.DSN())
	require.NoError(t, err)
	require.NoError(t, db.Close())

	// Tear-down server
	s.stopServer(server)
	wg.Wait()
}

func (s *SqlTestSuite) TestCreateTable() {
	t := s.T()

	// Create and start the server
	server, addr, err := s.createServer()
	require.NoError(t, err)

	var wg sync.WaitGroup
	wg.Add(1)
	go func() {
		defer wg.Done()
		require.NoError(s.T(), s.startServer(server))
	}()
	defer s.stopServer(server)
	time.Sleep(100 * time.Millisecond)

	// Configure client
	cfg := s.Config
	cfg.Address = addr
	db, err := sql.Open("flightsql", cfg.DSN())
	require.NoError(t, err)
	defer db.Close()

	_, err = db.Exec(fmt.Sprintf("DROP TABLE IF EXISTS %s", s.TableName))
	require.NoError(t, err)

	result, err := db.Exec(fmt.Sprintf(s.Statements["create table"], s.TableName))
	require.NoError(t, err)

	affected, err := result.RowsAffected()
	require.Equal(t, int64(0), affected)
	require.NoError(t, err)

	last, err := result.LastInsertId()
	require.Equal(t, int64(-1), last)
	require.ErrorIs(t, err, driver.ErrNotSupported)

	require.NoError(t, db.Close())

	// Tear-down server
	s.stopServer(server)
	wg.Wait()
}

func (s *SqlTestSuite) TestInsert() {
	t := s.T()

	// Create and start the server
	server, addr, err := s.createServer()
	require.NoError(t, err)

	var wg sync.WaitGroup
	wg.Add(1)
	go func() {
		defer wg.Done()
		require.NoError(s.T(), s.startServer(server))
	}()
	defer s.stopServer(server)
	time.Sleep(100 * time.Millisecond)

	// Configure client
	cfg := s.Config
	cfg.Address = addr
	db, err := sql.Open("flightsql", cfg.DSN())
	require.NoError(t, err)
	defer db.Close()

	_, err = db.Exec(fmt.Sprintf("DROP TABLE IF EXISTS %s", s.TableName))
	require.NoError(t, err)

	// Create the table
	_, err = db.Exec(fmt.Sprintf(s.Statements["create table"], s.TableName))
	require.NoError(t, err)

	tbls := `SELECT name FROM sqlite_schema WHERE type ='table' AND name NOT LIKE 'sqlite_%';`
	rows, err := db.Query(tbls)
	require.NoError(t, err)
	defer rows.Close()

	// Insert data
	values := map[string]int{
		"zero":      0,
		"one":       1,
		"minus one": -1,
		"twelve":    12,
	}
	var stmts []string
	id := 0
	for k, v := range values {
		stmts = append(stmts, fmt.Sprintf(s.Statements["insert"], s.TableName, id, k, v))
		id++
	}
	result, err := db.Exec(strings.Join(stmts, "\n"))
	require.NoError(t, err)

	affected, err := result.RowsAffected()
	require.Equal(t, int64(1), affected)
	require.NoError(t, err)

	require.NoError(t, db.Close())

	// Tear-down server
	s.stopServer(server)
	wg.Wait()
}

func (s *SqlTestSuite) TestQuery() {
	t := s.T()

	// Create and start the server
	server, addr, err := s.createServer()
	require.NoError(t, err)

	var wg sync.WaitGroup
	wg.Add(1)
	go func() {
		defer wg.Done()
		require.NoError(s.T(), s.startServer(server))
	}()
	defer s.stopServer(server)
	time.Sleep(100 * time.Millisecond)

	// Configure client
	cfg := s.Config
	cfg.Address = addr
	db, err := sql.Open("flightsql", cfg.DSN())
	require.NoError(t, err)
	defer db.Close()

	_, err = db.Exec(fmt.Sprintf("DROP TABLE IF EXISTS %s", s.TableName))
	require.NoError(t, err)

	// Create the table
	_, err = db.Exec(fmt.Sprintf(s.Statements["create table"], s.TableName))
	require.NoError(t, err)

	// Insert data
	expected := map[string]int{
		"zero":      0,
		"one":       1,
		"minus one": -1,
		"twelve":    12,
	}
	var stmts []string
	id := 0
	for k, v := range expected {
		stmts = append(stmts, fmt.Sprintf(s.Statements["insert"], s.TableName, id, k, v))
		id++
	}
	_, err = db.Exec(strings.Join(stmts, "\n"))
	require.NoError(t, err)

	rows, err := db.Query(fmt.Sprintf(s.Statements["query"], s.TableName))
	require.NoError(t, err)

	// Check result
	actual := make(map[string]int, len(expected))
	for rows.Next() {
		var name string
		var id, value int
		require.NoError(t, rows.Scan(&id, &name, &value))
		actual[name] = value
	}
	require.NoError(t, db.Close())
	require.EqualValues(t, expected, actual)

	// Tear-down server
	s.stopServer(server)
	wg.Wait()
}

func (s *SqlTestSuite) TestQueryWithEmptyResultset() {
	t := s.T()

	// Create and start the server
	server, addr, err := s.createServer()
	require.NoError(t, err)

	var wg sync.WaitGroup
	wg.Add(1)
	go func() {
		defer wg.Done()
		require.NoError(s.T(), s.startServer(server))
	}()
	defer s.stopServer(server)
	time.Sleep(100 * time.Millisecond)

	// Configure client
	cfg := s.Config
	cfg.Address = addr
	db, err := sql.Open("flightsql", cfg.DSN())
	require.NoError(t, err)
	defer db.Close()

	_, err = db.Exec(fmt.Sprintf("DROP TABLE IF EXISTS %s", s.TableName))
	require.NoError(t, err)

	// Create the table
	_, err = db.Exec(fmt.Sprintf(s.Statements["create table"], s.TableName))
	require.NoError(t, err)

	rows, err := db.Query(fmt.Sprintf(s.Statements["query"], s.TableName))
	require.NoError(t, err)
	require.False(t, rows.Next())

	row := db.QueryRow(fmt.Sprintf(s.Statements["query"], s.TableName))
	require.NotNil(t, row)
	require.NoError(t, row.Err())

	target := make(map[string]any)
	err = row.Scan(&target)
	require.ErrorIs(t, err, sql.ErrNoRows)

	// Tear-down server
	s.stopServer(server)
	wg.Wait()
}

func (s *SqlTestSuite) TestPreparedQuery() {
	t := s.T()

	// Create and start the server
	server, addr, err := s.createServer()
	require.NoError(t, err)

	var wg sync.WaitGroup
	wg.Add(1)
	go func() {
		defer wg.Done()
		require.NoError(s.T(), s.startServer(server))
	}()
	defer s.stopServer(server)
	time.Sleep(100 * time.Millisecond)

	// Configure client
	cfg := s.Config
	cfg.Address = addr
	db, err := sql.Open("flightsql", cfg.DSN())
	require.NoError(t, err)
	defer db.Close()

	_, err = db.Exec(fmt.Sprintf("DROP TABLE IF EXISTS %s", s.TableName))
	require.NoError(t, err)

	// Create the table
	_, err = db.Exec(fmt.Sprintf(s.Statements["create table"], s.TableName))
	require.NoError(t, err)

	// Insert data
	expected := map[string]int{
		"zero":      0,
		"one":       1,
		"minus one": -1,
		"twelve":    12,
	}
	var stmts []string
	id := 0
	for k, v := range expected {
		stmts = append(stmts, fmt.Sprintf(s.Statements["insert"], s.TableName, id, k, v))
		id++
	}
	_, err = db.Exec(strings.Join(stmts, "\n"))
	require.NoError(t, err)

	// Do query
	stmt, err := db.Prepare(fmt.Sprintf(s.Statements["query"], s.TableName))
	require.NoError(t, err)

	rows, err := stmt.Query()
	require.NoError(t, err)

	// Check result
	actual := make(map[string]int, len(expected))
	for rows.Next() {
		var name string
		var id, value int
		require.NoError(t, rows.Scan(&id, &name, &value))
		actual[name] = value
	}
	require.NoError(t, db.Close())
	require.EqualValues(t, expected, actual)

	// Tear-down server
	s.stopServer(server)
	wg.Wait()
}

// TestRowsManualPrematureClose tests concurrent rows implementation for closing right after loading.
// Is expected that rows' internal engine update its status, preventing errors and inconsistent further operations.
func (s *SqlTestSuite) TestRowsManualPrematureClose() {
	t := s.T()
	// t.Skip()
	// Create and start the server
	server, addr, err := s.createServer()
	require.NoError(t, err)

	var wg sync.WaitGroup
	wg.Add(1)

	go func() {
		defer wg.Done()
		require.NoError(s.T(), s.startServer(server))
	}()

	defer s.stopServer(server)

	time.Sleep(100 * time.Millisecond)

	// Configure client
	cfg := s.Config
	cfg.Address = addr

	db, err := sql.Open("flightsql", cfg.DSN())
	require.NoError(t, err)

	defer db.Close()

	// Create the table
	const tableName = `TestRowsManualPrematureClose`
	const ddlCreateTable = `CREATE TABLE ` + tableName + ` (id INTEGER PRIMARY KEY , name VARCHAR(300), value BIGINT);`

	_, err = db.Exec(fmt.Sprintf("DROP TABLE IF EXISTS %s", tableName))
	require.NoError(t, err)

	_, err = db.Exec(ddlCreateTable)
	require.NoError(t, err)

	// generate data enough for chunked concurrent test:
	const rowCount int = 6000
	const randStringLen = 250
	const sqlInsert = `INSERT INTO ` + tableName + ` (id,name,value) VALUES `

	gen := rand.New(rand.NewSource(time.Now().UnixNano()))

	var sb strings.Builder
	sb.WriteString(sqlInsert)

	for i := 0; i < rowCount; i++ {
		sb.WriteString(fmt.Sprintf(`(%d, '%s', %d),`, i, getRandomString(gen, randStringLen), gen.Int()))
	}

	insertQuery := strings.TrimSuffix(sb.String(), ",")

	rs, err := db.Exec(insertQuery)
	require.NoError(t, err)

	insertedRows, err := rs.RowsAffected()
	require.NoError(t, err)
	require.Equal(t, int64(rowCount), insertedRows)

	// Do query
	const sqlSelectAll = `SELECT id, name, value FROM ` + tableName

	rows, err := db.QueryContext(context.TODO(), sqlSelectAll)
	require.NoError(t, err)
	require.NotNil(t, rows)
	require.NoError(t, rows.Err())

	// Close Rows normally
	require.NoError(t, rows.Close())

	require.False(t, rows.Next())

	// Safe double-closing
	require.NoError(t, rows.Close())

	// Columns() should return an error after rows.Close() (sql: Rows are closed)
	columns, err := rows.Columns()
	require.Error(t, err)
	require.Empty(t, columns)

	// Tear-down server
	s.stopServer(server)
	wg.Wait()
}

// TestRowsNormalExhaustion tests concurrent rows implementation for normal query/netx/close operation
func (s *SqlTestSuite) TestRowsNormalExhaustion() {
	t := s.T()
	// Create and start the server
	server, addr, err := s.createServer()
	require.NoError(t, err)

	var wg sync.WaitGroup
	wg.Add(1)

	go func() {
		defer wg.Done()
		require.NoError(s.T(), s.startServer(server))
	}()

	defer s.stopServer(server)

	time.Sleep(100 * time.Millisecond)

	// Configure client
	cfg := s.Config
	cfg.Address = addr

	db, err := sql.Open("flightsql", cfg.DSN())
	require.NoError(t, err)

	defer db.Close()

	// Create the table
	const tableName = `TestRowsNormalExhaustion`
	const ddlCreateTable = `CREATE TABLE ` + tableName + ` (id INTEGER PRIMARY KEY , name VARCHAR(300), value BIGINT);`

	_, err = db.Exec(fmt.Sprintf("DROP TABLE IF EXISTS %s", tableName))
	require.NoError(t, err)

	_, err = db.Exec(ddlCreateTable)
	require.NoError(t, err)

	// generate data enough for chunked concurrent test:
	const rowCount int = 6000
	const randStringLen = 250
	const sqlInsert = `INSERT INTO ` + tableName + ` (id,name,value) VALUES `

	gen := rand.New(rand.NewSource(time.Now().UnixNano()))

	var sb strings.Builder
	sb.WriteString(sqlInsert)

	for i := 0; i < rowCount; i++ {
		sb.WriteString(fmt.Sprintf(`(%d, '%s', %d),`, i, getRandomString(gen, randStringLen), gen.Int()))
	}

	insertQuery := strings.TrimSuffix(sb.String(), ",")

	rs, err := db.Exec(insertQuery)
	require.NoError(t, err)

	insertedRows, err := rs.RowsAffected()
	require.NoError(t, err)
	require.Equal(t, int64(rowCount), insertedRows)

	// Do Query
	const sqlSelectAll = `SELECT id, name, value FROM ` + tableName

	ctx, cancel := context.WithTimeout(context.Background(), time.Minute)
	defer cancel()

	rows, err := db.QueryContext(ctx, sqlSelectAll)
	require.NoError(t, err)
	require.NotNil(t, rows)
	require.NoError(t, rows.Err())

	var (
		actualCount = 0
		xid,
		xvalue int
		xname string
	)

	for rows.Next() {
		require.NoError(t, rows.Scan(&xid, &xname, &xvalue))
		actualCount++
	}

	require.Equal(t, rowCount, actualCount)
	require.NoError(t, rows.Close())

	// Tear-down server
	s.stopServer(server)
	wg.Wait()
}

// TestRowsPrematureCloseDuringNextLoop ensures that:
// - closing during Next() loop doesn't trigger concurrency errors.
// - the interation is properly/promptly interrupted.
func (s *SqlTestSuite) TestRowsPrematureCloseDuringNextLoop() {
	t := s.T()
	// Create and start the server.
	server, addr, err := s.createServer()
	require.NoError(t, err)

	var wg sync.WaitGroup
	wg.Add(1)

	go func() {
		defer wg.Done()
		require.NoError(s.T(), s.startServer(server))
	}()

	defer s.stopServer(server)

	time.Sleep(100 * time.Millisecond)

	// Configure client
	cfg := s.Config
	cfg.Address = addr

	db, err := sql.Open("flightsql", cfg.DSN())
	require.NoError(t, err)

	defer db.Close()

	// Create the table.
	const tableName = `TestRowsPrematureCloseDuringNextLoop`
	const ddlCreateTable = `CREATE TABLE ` + tableName + ` (id INTEGER PRIMARY KEY, name VARCHAR(300), value BIGINT);`

	_, err = db.Exec(fmt.Sprintf("DROP TABLE IF EXISTS %s", tableName))
	require.NoError(t, err)

	_, err = db.Exec(ddlCreateTable)
	require.NoError(t, err)

	// generate data enough for chunked concurrent test:
	const rowCount = 6000
	const randStringLen = 250
	const sqlInsert = `INSERT INTO ` + tableName + ` (id,name,value) VALUES `

	gen := rand.New(rand.NewSource(time.Now().UnixNano()))

	var sb strings.Builder
	sb.WriteString(sqlInsert)

	for i := 0; i < rowCount; i++ {
		sb.WriteString(fmt.Sprintf(`(%d, '%s', %d),`, i, getRandomString(gen, randStringLen), gen.Int()))
	}

	insertQuery := strings.TrimSuffix(sb.String(), ",")

	rs, err := db.Exec(insertQuery)
	require.NoError(t, err)

	insertedRows, err := rs.RowsAffected()
	require.NoError(t, err)
	require.Equal(t, int64(rowCount), insertedRows)

	time.Sleep(200 * time.Millisecond)
	// Do query
	const sqlSelectAll = `SELECT id, name, value FROM ` + tableName

	rows, err := db.QueryContext(context.TODO(), sqlSelectAll)
	require.NoError(t, err)
	require.NotNil(t, rows)

	const closeAfterNRows = 10
	var (
		i,
		xid,
		xvalue int
		xname string
	)

	for rows.Next() {
		err = rows.Scan(&xid, &xname, &xvalue)
		require.NoError(t, err)

		i++
		if i >= closeAfterNRows {
			require.NoError(t, rows.Close())
		}
	}
	require.NoError(t, rows.Err())

	require.Equal(t, closeAfterNRows, i)

	// Tear-down server
	s.stopServer(server)
	wg.Wait()
}

// TestRowsInterruptionByContextManualCancellation cancels the context before it starts retrieving rows.Next().
// it gives time for cancellation propagation, and ensures that no further data was retrieved.
func (s *SqlTestSuite) TestRowsInterruptionByContextManualCancellation() {
	t := s.T()
	// Create and start the server
	server, addr, err := s.createServer()
	require.NoError(t, err)

	var wg sync.WaitGroup
	wg.Add(1)

	go func() {
		defer wg.Done()
		require.NoError(s.T(), s.startServer(server))
	}()

	defer s.stopServer(server)

	time.Sleep(100 * time.Millisecond)

	// Configure client
	cfg := s.Config
	cfg.Address = addr

	db, err := sql.Open("flightsql", cfg.DSN())
	require.NoError(t, err)

	defer db.Close()
	// Create the table
	const tableName = `TestRowsInterruptionByContextManualCancellation`
	const ddlCreateTable = `CREATE TABLE ` + tableName + ` (id INTEGER PRIMARY KEY , name VARCHAR(300), value BIGINT);`

	_, err = db.Exec(fmt.Sprintf("DROP TABLE IF EXISTS %s", tableName))
	require.NoError(t, err)

	_, err = db.Exec(ddlCreateTable)
	require.NoError(t, err)

	// generate data enough for chunked concurrent test:
	const rowCount = 6000
	const randStringLen = 250
	const sqlInsert = `INSERT INTO ` + tableName + ` (id,name,value) VALUES `

	gen := rand.New(rand.NewSource(time.Now().UnixNano()))

	var sb strings.Builder
	sb.WriteString(sqlInsert)

	for i := 0; i < rowCount; i++ {
		sb.WriteString(fmt.Sprintf(`(%d, '%s', %d),`, i, getRandomString(gen, randStringLen), gen.Int()))
	}

	insertQuery := strings.TrimSuffix(sb.String(), ",")

	rs, err := db.Exec(insertQuery)
	require.NoError(t, err)

	insertedRows, err := rs.RowsAffected()
	require.NoError(t, err)
	require.Equal(t, int64(rowCount), insertedRows)

	// Do query
	const sqlSelectAll = `SELECT id, name, value FROM ` + tableName

	ctx, cancel := context.WithTimeout(context.Background(), time.Minute)
	defer cancel()

	rows, err := db.QueryContext(ctx, sqlSelectAll)
	require.NoError(t, err)
	require.NotNil(t, rows)
	require.NoError(t, rows.Err())

	defer rows.Close()

	go cancel()

	time.Sleep(100 * time.Millisecond)

	count := 0
	for rows.Next() {
		count++
	}

	require.Zero(t, count)

	// Tear-down server
	s.stopServer(server)
	wg.Wait()
}

// TestRowsInterruptionByContextTimeout forces a timeout, and ensures no further data is retrieved after that.
func (s *SqlTestSuite) TestRowsInterruptionByContextTimeout() {
	t := s.T()
	// Create and start the server
	server, addr, err := s.createServer()
	require.NoError(t, err)

	var wg sync.WaitGroup
	wg.Add(1)

	go func() {
		defer wg.Done()
		require.NoError(s.T(), s.startServer(server))
	}()

	defer s.stopServer(server)

	time.Sleep(100 * time.Millisecond)

	// Configure client
	cfg := s.Config
	cfg.Address = addr

	db, err := sql.Open("flightsql", cfg.DSN())
	require.NoError(t, err)

	defer db.Close()

	// Create the table
	const tableName = `TestRowsInterruptionByContextTimeout`
	const ddlCreateTable = `CREATE TABLE ` + tableName + ` (id INTEGER PRIMARY KEY , name VARCHAR(300), value Bigint);`

	_, err = db.Exec(fmt.Sprintf("DROP TABLE IF EXISTS %s", tableName))
	require.NoError(t, err)

	_, err = db.Exec(ddlCreateTable)
	require.NoError(t, err)

	// generate data enough for chunked concurrent test:
	const rowCount = 6000
	const randStringLen = 250
	const sqlInsert = `INSERT INTO ` + tableName + ` (id, name,value) VALUES `

	gen := rand.New(rand.NewSource(time.Now().UnixNano()))

	var sb strings.Builder
	sb.WriteString(sqlInsert)

	for i := 0; i < rowCount; i++ {
		sb.WriteString(fmt.Sprintf(`(%d, '%s', %d),`, i, getRandomString(gen, randStringLen), gen.Int()))
		// fmt.Println(i, getRandomString(gen, randStringLen), gen.Int())
	}

	insertQuery := strings.TrimSuffix(sb.String(), ",")

	rs, err := db.Exec(insertQuery)
	require.NoError(t, err)

	insertedRows, err := rs.RowsAffected()
	require.NoError(t, err)
	require.Equal(t, int64(rowCount), insertedRows)

	// Do query
	const (
		timeout      = 1500 * time.Millisecond
		sqlSelectAll = `SELECT id, name, value FROM ` + tableName
	)

	ctx, cancel := context.WithTimeout(context.Background(), timeout)
	defer cancel()

	rows, err := db.QueryContext(ctx, sqlSelectAll)
	require.NoError(t, err)
	require.NotNil(t, rows)
	require.NoError(t, rows.Err())

	defer rows.Close()

	// eventually, after time.Sleep(), the context will be cancelled.
	// then, rows.Next() should return false, and <-ctx.Done() will never be tested.
	for rows.Next() {
		select {
		case <-ctx.Done():
			t.Fatal("cancellation didn't prevent more records to be read")
		default:
			time.Sleep(time.Second)
		}
	}

	// Tear-down server
	s.stopServer(server)
	wg.Wait()
}

// TestRowsManualPrematureCloseStmt tests concurrent rows implementation for closing right after loading.
// Is expected that rows' internal engine update its status, preventing errors and inconsistent further operations.
func (s *SqlTestSuite) TestRowsManualPrematureCloseStmt() {
	t := s.T()
	// Create and start the server
	server, addr, err := s.createServer()
	require.NoError(t, err)

	var wg sync.WaitGroup
	wg.Add(1)

	go func() {
		defer wg.Done()
		require.NoError(s.T(), s.startServer(server))
	}()

	defer s.stopServer(server)

	time.Sleep(100 * time.Millisecond)

	// Configure client
	cfg := s.Config
	cfg.Address = addr

	db, err := sql.Open("flightsql", cfg.DSN())
	require.NoError(t, err)

	defer db.Close()

	// Create the table
	const tableName = `TestRowsManualPrematureCloseStmt`
	const ddlCreateTable = `CREATE TABLE ` + tableName + ` (id INTEGER PRIMARY KEY, name VARCHAR(300), value BIGINT);`

	_, err = db.Exec(fmt.Sprintf("DROP TABLE IF EXISTS %s", tableName))
	require.NoError(t, err)

	_, err = db.Exec(ddlCreateTable)
	require.NoError(t, err)

	// generate data enough for chunked concurrent test:
	const rowCount int = 6000
	const randStringLen = 250
	const sqlInsert = `INSERT INTO ` + tableName + ` (id,name,value) VALUES `

	gen := rand.New(rand.NewSource(time.Now().UnixNano()))

	var sb strings.Builder
	sb.WriteString(sqlInsert)

	for i := 0; i < rowCount; i++ {
		sb.WriteString(fmt.Sprintf(`(%d, '%s', %d),`, i, getRandomString(gen, randStringLen), gen.Int()))
	}

	insertQuery := strings.TrimSuffix(sb.String(), ",")

	rs, err := db.Exec(insertQuery)
	require.NoError(t, err)

	insertedRows, err := rs.RowsAffected()
	require.NoError(t, err)
	require.Equal(t, int64(rowCount), insertedRows)

	// Do query
	const sqlSelectAll = `SELECT id, name, value FROM ` + tableName

	ctx, cancel := context.WithTimeout(context.Background(), time.Minute)
	defer cancel()

	stmt, err := db.PrepareContext(ctx, sqlSelectAll)
	require.NoError(t, err)

	rows, err := stmt.QueryContext(ctx)
	require.NoError(t, err)
	require.NotNil(t, rows)
	require.NoError(t, rows.Err())

	// Close Rows normally
	require.NoError(t, rows.Close())

	require.False(t, rows.Next())

	// Safe double-closing
	require.NoError(t, rows.Close())

	// Columns() should return an error after rows.Close() (sql: Rows are closed)
	columns, err := rows.Columns()
	require.Error(t, err)
	require.Empty(t, columns)

	// Tear-down server
	s.stopServer(server)
	wg.Wait()
}

// TestRowsNormalExhaustionStmt tests concurrent rows implementation for normal query/netx/close operation
func (s *SqlTestSuite) TestRowsNormalExhaustionStmt() {
	t := s.T()
	// Create and start the server
	server, addr, err := s.createServer()
	require.NoError(t, err)

	var wg sync.WaitGroup
	wg.Add(1)

	go func() {
		defer wg.Done()
		require.NoError(s.T(), s.startServer(server))
	}()

	defer s.stopServer(server)

	time.Sleep(100 * time.Millisecond)

	// Configure client
	cfg := s.Config
	cfg.Address = addr

	db, err := sql.Open("flightsql", cfg.DSN())
	require.NoError(t, err)

	defer db.Close()

	// Create the table
	const tableName = `TestRowsNormalExhaustionStmt`
	const ddlCreateTable = `CREATE TABLE ` + tableName + ` (id INTEGER PRIMARY KEY, name VARCHAR(300), value BIGINT);`

	_, err = db.Exec(fmt.Sprintf("DROP TABLE IF EXISTS %s", tableName))
	require.NoError(t, err)

	_, err = db.Exec(ddlCreateTable)
	require.NoError(t, err)

	// generate data enough for chunked concurrent test:
	const rowCount int = 6000
	const randStringLen = 250
	const sqlInsert = `INSERT INTO ` + tableName + ` (id,name,value) VALUES `

	gen := rand.New(rand.NewSource(time.Now().UnixNano()))

	var sb strings.Builder
	sb.WriteString(sqlInsert)

	for i := 0; i < rowCount; i++ {
		sb.WriteString(fmt.Sprintf(`(%d, '%s', %d),`, i, getRandomString(gen, randStringLen), gen.Int()))
	}

	insertQuery := strings.TrimSuffix(sb.String(), ",")

	rs, err := db.Exec(insertQuery)
	require.NoError(t, err)

	insertedRows, err := rs.RowsAffected()
	require.NoError(t, err)
	require.Equal(t, int64(rowCount), insertedRows)

	// Do Query
	const sqlSelectAll = `SELECT id, name, value FROM ` + tableName

	ctx, cancel := context.WithTimeout(context.Background(), time.Minute)
	defer cancel()

	stmt, err := db.PrepareContext(ctx, sqlSelectAll)
	require.NoError(t, err)

	rows, err := stmt.QueryContext(ctx)
	require.NoError(t, err)
	require.NotNil(t, rows)
	require.NoError(t, rows.Err())

	var (
		actualCount = 0
		xid,
		xvalue int
		xname string
	)

	for rows.Next() {
		require.NoError(t, rows.Scan(&xid, &xname, &xvalue))
		actualCount++
	}

	require.Equal(t, rowCount, actualCount)
	require.NoError(t, rows.Close())

	// Tear-down server
	s.stopServer(server)
	wg.Wait()
}

// TestRowsPrematureCloseDuringNextLoopStmt ensures that:
// - closing during Next() loop doesn't trigger concurrency errors.
// - the interation is properly/promptly interrupted.
func (s *SqlTestSuite) TestRowsPrematureCloseDuringNextLoopStmt() {
	t := s.T()
	// Create and start the server.
	server, addr, err := s.createServer()
	require.NoError(t, err)

	var wg sync.WaitGroup
	wg.Add(1)

	go func() {
		defer wg.Done()
		require.NoError(s.T(), s.startServer(server))
	}()

	defer s.stopServer(server)

	time.Sleep(100 * time.Millisecond)

	// Configure client
	cfg := s.Config
	cfg.Address = addr

	db, err := sql.Open("flightsql", cfg.DSN())
	require.NoError(t, err)

	defer db.Close()

	// Create the table.
	const tableName = `TestRowsPrematureCloseDuringNextLoopStmt`
	const ddlCreateTable = `CREATE TABLE ` + tableName + ` (id INTEGER PRIMARY KEY, name VARCHAR(300), value BIGINT);`

	_, err = db.Exec(fmt.Sprintf("DROP TABLE IF EXISTS %s", tableName))
	require.NoError(t, err)

	_, err = db.Exec(ddlCreateTable)
	require.NoError(t, err)

	// generate data enough for chunked concurrent test:
	const rowCount = 6000
	const randStringLen = 250
	const sqlInsert = `INSERT INTO ` + tableName + ` (id,name,value) VALUES `

	gen := rand.New(rand.NewSource(time.Now().UnixNano()))

	var sb strings.Builder
	sb.WriteString(sqlInsert)

	for i := 0; i < rowCount; i++ {
		sb.WriteString(fmt.Sprintf(`(%d,'%s', %d),`, i, getRandomString(gen, randStringLen), gen.Int()))
	}

	insertQuery := strings.TrimSuffix(sb.String(), ",")

	rs, err := db.Exec(insertQuery)
	require.NoError(t, err)

	insertedRows, err := rs.RowsAffected()
	require.NoError(t, err)
	require.Equal(t, int64(rowCount), insertedRows)

	// Do query
	const sqlSelectAll = `SELECT id, name, value FROM ` + tableName

	ctx, cancel := context.WithTimeout(context.Background(), time.Minute)
	defer cancel()

	stmt, err := db.PrepareContext(ctx, sqlSelectAll)
	require.NoError(t, err)

	rows, err := stmt.QueryContext(ctx)

	require.NoError(t, err)
	require.NotNil(t, rows)
	require.NoError(t, rows.Err())

	const closeAfterNRows = 10
	var (
		i,
		xid,
		xvalue int
		xname string
	)

	for rows.Next() {
		err = rows.Scan(&xid, &xname, &xvalue)
		require.NoError(t, err)

		i++
		if i >= closeAfterNRows {
			require.NoError(t, rows.Close())
		}
	}

	require.Equal(t, closeAfterNRows, i)

	// Tear-down server
	s.stopServer(server)
	wg.Wait()
}

// TestRowsInterruptionByContextManualCancellationStmt cancels the context before it starts retrieving rows.Next().
// it gives time for cancellation propagation, and ensures that no further data was retrieved.
func (s *SqlTestSuite) TestRowsInterruptionByContextManualCancellationStmt() {
	t := s.T()

	// Create and start the server
	server, addr, err := s.createServer()
	require.NoError(t, err)

	var wg sync.WaitGroup
	wg.Add(1)

	go func() {
		defer wg.Done()
		require.NoError(s.T(), s.startServer(server))
	}()

	defer s.stopServer(server)

	time.Sleep(100 * time.Millisecond)

	// Configure client
	cfg := s.Config
	cfg.Address = addr

	db, err := sql.Open("flightsql", cfg.DSN())
	require.NoError(t, err)

	defer db.Close()

	// Create the table
	const tableName = `TestRowsInterruptionByContextManualCancellationStmt`
	const ddlCreateTable = `CREATE TABLE ` + tableName + ` (id INTEGER PRIMARY KEY, name VARCHAR(300), value BIGINT);`

	_, err = db.Exec(fmt.Sprintf("DROP TABLE IF EXISTS %s", tableName))
	require.NoError(t, err)

	_, err = db.Exec(ddlCreateTable)
	require.NoError(t, err)

	// generate data enough for chunked concurrent test:
	const rowCount = 6000
	const randStringLen = 250
	const sqlInsert = `INSERT INTO ` + tableName + ` (id,name,value) VALUES `

	gen := rand.New(rand.NewSource(time.Now().UnixNano()))

	var sb strings.Builder
	sb.WriteString(sqlInsert)

	for i := 0; i < rowCount; i++ {
		sb.WriteString(fmt.Sprintf(`(%d, '%s', %d),`, i, getRandomString(gen, randStringLen), gen.Int()))
	}

	insertQuery := strings.TrimSuffix(sb.String(), ",")

	rs, err := db.Exec(insertQuery)
	require.NoError(t, err)

	insertedRows, err := rs.RowsAffected()
	require.NoError(t, err)
	require.Equal(t, int64(rowCount), insertedRows)

	// Do query
	const sqlSelectAll = `SELECT id, name, value FROM ` + tableName

	ctx, cancel := context.WithTimeout(context.Background(), time.Minute)
	defer cancel()

	stmt, err := db.PrepareContext(ctx, sqlSelectAll)
	require.NoError(t, err)

	rows, err := stmt.QueryContext(ctx)
	require.NoError(t, err)
	require.NotNil(t, rows)
	require.NoError(t, rows.Err())

	defer rows.Close()

	go cancel()

	time.Sleep(100 * time.Millisecond)

	count := 0
	for rows.Next() {
		count++
	}

	require.Zero(t, count)

	// Tear-down server
	s.stopServer(server)
	wg.Wait()
}

// TestRowsInterruptionByContextTimeoutStmt forces a timeout, and ensures no further data is retrieved after that.
func (s *SqlTestSuite) TestRowsInterruptionByContextTimeoutStmt() {
	t := s.T()
	// Create and start the server
	server, addr, err := s.createServer()
	require.NoError(t, err)

	var wg sync.WaitGroup
	wg.Add(1)

	go func() {
		defer wg.Done()
		require.NoError(s.T(), s.startServer(server))
	}()

	defer s.stopServer(server)

	time.Sleep(100 * time.Millisecond)

	// Configure client
	cfg := s.Config
	cfg.Address = addr

	db, err := sql.Open("flightsql", cfg.DSN())
	require.NoError(t, err)

	defer db.Close()

	// Create the table
	const tableName = `TestRowsInterruptionByContextTimeoutStmt`
	const ddlCreateTable = `CREATE TABLE ` + tableName + ` (id INTEGER PRIMARY KEY, name VARCHAR(300), value BIGINT);`

	_, err = db.Exec(fmt.Sprintf("DROP TABLE IF EXISTS %s", tableName))
	require.NoError(t, err)

	_, err = db.Exec(ddlCreateTable)
	require.NoError(t, err)

	// generate data enough for chunked concurrent test:
	const rowCount = 6000
	const randStringLen = 250
	const sqlInsert = `INSERT INTO ` + tableName + ` (id,name,value) VALUES `

	gen := rand.New(rand.NewSource(time.Now().UnixNano()))

	var sb strings.Builder
	sb.WriteString(sqlInsert)

	for i := 0; i < rowCount; i++ {
		sb.WriteString(fmt.Sprintf(`(%d, '%s', %d),`, i, getRandomString(gen, randStringLen), gen.Int()))
	}

	insertQuery := strings.TrimSuffix(sb.String(), ",")

	rs, err := db.Exec(insertQuery)
	require.NoError(t, err)

	insertedRows, err := rs.RowsAffected()
	require.NoError(t, err)
	require.Equal(t, int64(rowCount), insertedRows)

	// Do query
	const (
		timeout      = 1500 * time.Millisecond
		sqlSelectAll = `SELECT id, name, value FROM ` + tableName
	)

	ctx, cancel := context.WithTimeout(context.Background(), timeout)
	defer cancel()

	stmt, err := db.PrepareContext(ctx, sqlSelectAll)
	require.NoError(t, err)

	rows, err := stmt.QueryContext(ctx)
	require.NoError(t, err)
	require.NotNil(t, rows)
	require.NoError(t, rows.Err())

	defer rows.Close()

	// eventually, after time.Sleep(), the context will be cancelled.
	// then, rows.Next() should return false, and <-ctx.Done() will never be tested.
	for rows.Next() {
		select {
		case <-ctx.Done():
			t.Fatal("cancellation didn't prevent more records to be read")
		default:
			time.Sleep(time.Second)
		}
	}

	// Tear-down server
	s.stopServer(server)
	wg.Wait()
}

func (s *SqlTestSuite) TestPreparedQueryWithConstraint() {
	t := s.T()
	// Create and start the server
	server, addr, err := s.createServer()
	require.NoError(t, err)

	var wg sync.WaitGroup
	wg.Add(1)
	go func() {
		defer wg.Done()
		require.NoError(s.T(), s.startServer(server))
	}()
	defer s.stopServer(server)
	time.Sleep(100 * time.Millisecond)

	// Configure client
	cfg := s.Config
	cfg.Address = addr
	db, err := sql.Open("flightsql", cfg.DSN())
	require.NoError(t, err)
	defer db.Close()

	_, err = db.Exec(fmt.Sprintf("DROP TABLE IF EXISTS %s", s.TableName))
	require.NoError(t, err)

	// Create the table
	_, err = db.Exec(fmt.Sprintf(s.Statements["create table"], s.TableName))
	require.NoError(t, err)

	// Insert data
	data := map[string]int{
		"zero":      0,
		"one":       1,
		"minus one": -1,
		"twelve":    12,
	}
	var stmts []string
	id := 0
	for k, v := range data {
		stmts = append(stmts, fmt.Sprintf(s.Statements["insert"], s.TableName, id, k, v))
		id++
	}
	_, err = db.Exec(strings.Join(stmts, "\n"))
	require.NoError(t, err)

	// Do query
	stmt, err := db.Prepare(fmt.Sprintf(s.Statements["constraint query"], s.TableName, "one"))
	require.NoError(t, err)

	rows, err := stmt.Query()
	require.NoError(t, err)

	// Check result
	expected := map[string]int{
		"one":       1,
		"minus one": -1,
	}
	actual := make(map[string]int, len(expected))
	for rows.Next() {
		var name string
		var id, value int
		require.NoError(t, rows.Scan(&id, &name, &value))
		actual[name] = value
	}
	require.NoError(t, db.Close())
	require.EqualValues(t, expected, actual)

	// Tear-down server
	s.stopServer(server)
	wg.Wait()
}

func (s *SqlTestSuite) TestPreparedQueryWithPlaceholder() {
	t := s.T()
	// Create and start the server
	server, addr, err := s.createServer()
	require.NoError(t, err)

	var wg sync.WaitGroup
	wg.Add(1)
	go func() {
		defer wg.Done()
		require.NoError(s.T(), s.startServer(server))
	}()
	defer s.stopServer(server)
	time.Sleep(100 * time.Millisecond)

	// Configure client
	cfg := s.Config
	cfg.Address = addr
	db, err := sql.Open("flightsql", cfg.DSN())
	require.NoError(t, err)
	defer db.Close()

	_, err = db.Exec(fmt.Sprintf("DROP TABLE IF EXISTS %s", s.TableName))
	require.NoError(t, err)

	// Create the table
	_, err = db.Exec(fmt.Sprintf(s.Statements["create table"], s.TableName))
	require.NoError(t, err)

	// Insert data
	data := map[string]int{
		"zero":      0,
		"one":       1,
		"minus one": -1,
		"twelve":    12,
	}
	var stmts []string
	id := 0
	for k, v := range data {
		stmts = append(stmts, fmt.Sprintf(s.Statements["insert"], s.TableName, id, k, v))
		id++
	}
	_, err = db.Exec(strings.Join(stmts, "\n"))
	require.NoError(t, err)

	// Do query
	query := fmt.Sprintf(s.Statements["placeholder query"], s.TableName)
	stmt, err := db.Prepare(query)
	require.NoError(t, err)

	params := []interface{}{"%%one%%"}
	rows, err := stmt.Query(params...)
	require.NoError(t, err)

	// Check result
	expected := map[string]int{
		"one":       1,
		"minus one": -1,
	}
	actual := make(map[string]int, len(expected))
	for rows.Next() {
		var name string
		var id, value int
		require.NoError(t, rows.Scan(&id, &name, &value))
		actual[name] = value
	}
	require.NoError(t, db.Close())
	require.EqualValues(t, expected, actual)

	// Tear-down server
	s.stopServer(server)
	wg.Wait()
}

func (s *SqlTestSuite) TestTxRollback() {
	t := s.T()
	// Create and start the server
	server, addr, err := s.createServer()
	require.NoError(t, err)

	var wg sync.WaitGroup
	wg.Add(1)
	go func() {
		defer wg.Done()
		require.NoError(s.T(), s.startServer(server))
	}()
	defer s.stopServer(server)
	time.Sleep(100 * time.Millisecond)

	// Configure client
	cfg := s.Config
	cfg.Address = addr
	db, err := sql.Open("flightsql", cfg.DSN())
	require.NoError(t, err)
	defer db.Close()

	tx, err := db.Begin()
	require.NoError(t, err)

	_, err = db.Exec(fmt.Sprintf("DROP TABLE IF EXISTS %s", s.TableName))
	require.NoError(t, err)

	// Create the table
	_, err = tx.Exec(fmt.Sprintf(s.Statements["create table"], s.TableName))
	require.NoError(t, err)

	// Insert data
	data := map[string]int{
		"zero":      0,
		"one":       1,
		"minus one": -1,
		"twelve":    12,
	}
	id := 0
	for k, v := range data {
		stmt := fmt.Sprintf(s.Statements["insert"], s.TableName, id, k, v)
		id++
		_, err = tx.Exec(stmt)
		require.NoError(t, err)
	}

	// Rollback the transaction
	require.NoError(t, tx.Rollback())

	// Check result
	tbls := `SELECT name FROM sqlite_schema WHERE type ='table' AND name NOT LIKE 'sqlite_%' AND name = 'drivertest';`
	rows, err := db.Query(tbls)
	require.NoError(t, err)
	count := 0
	for rows.Next() {
		count++
	}
	require.Equal(t, 0, count)
	require.NoError(t, db.Close())

	// Tear-down server
	s.stopServer(server)
	wg.Wait()
}

func (s *SqlTestSuite) TestTxCommit() {
	t := s.T()

	// Create and start the server
	server, addr, err := s.createServer()
	require.NoError(t, err)

	var wg sync.WaitGroup
	wg.Add(1)
	go func() {
		defer wg.Done()
		require.NoError(s.T(), s.startServer(server))
	}()
	defer s.stopServer(server)
	time.Sleep(100 * time.Millisecond)

	// Configure client
	cfg := s.Config
	cfg.Address = addr
	db, err := sql.Open("flightsql", cfg.DSN())
	require.NoError(t, err)
	defer db.Close()

	tx, err := db.Begin()
	require.NoError(t, err)

	_, err = db.Exec(fmt.Sprintf("DROP TABLE IF EXISTS %s", s.TableName))
	require.NoError(t, err)

	// Create the table
	_, err = tx.Exec(fmt.Sprintf(s.Statements["create table"], s.TableName))
	require.NoError(t, err)

	// Insert data
	data := map[string]int{
		"zero":      0,
		"one":       1,
		"minus one": -1,
		"twelve":    12,
	}
	id := 0
	for k, v := range data {
		stmt := fmt.Sprintf(s.Statements["insert"], s.TableName, id, k, v)
		id++
		_, err = tx.Exec(stmt)
		require.NoError(t, err)
	}

	// Commit the transaction
	require.NoError(t, tx.Commit())

	// Check if the table exists
	tbls := `SELECT name FROM sqlite_schema WHERE type ='table' AND name NOT LIKE 'sqlite_%';`
	rows, err := db.Query(tbls)
	require.NoError(t, err)

	var tables []string
	for rows.Next() {
		var name string
		require.NoError(t, rows.Scan(&name))
		tables = append(tables, name)
	}
	require.Contains(t, tables, "drivertest")

	// Check the actual data
	stmt, err := db.Prepare(fmt.Sprintf(s.Statements["query"], s.TableName))
	require.NoError(t, err)

	rows, err = stmt.Query()
	require.NoError(t, err)

	// Check result
	actual := make(map[string]int, len(data))
	for rows.Next() {
		var name string
		var id, value int
		require.NoError(t, rows.Scan(&id, &name, &value))
		actual[name] = value
	}
	require.NoError(t, db.Close())
	require.EqualValues(t, data, actual)

	// Tear-down server
	s.stopServer(server)
	wg.Wait()
}

/*** BACKEND tests ***/

func TestSqliteBackend(t *testing.T) {
	// mem := memory.NewCheckedAllocator(memory.DefaultAllocator)
	s := &SqlTestSuite{
		Config: driver.DriverConfig{
			Timeout: 5 * time.Second,
		},
	}

	// s.createServer = func() (flight.Server, string, error) {
	// 	server := flight.NewServerWithMiddleware(nil)

	// 	// Setup the SQLite backend
	// 	db, err := sql.Open("sqlite", ":memory:")
	// 	if err != nil {
	// 		return nil, "", err
	// 	}
	// 	sqliteServer, err := example.NewSQLiteFlightSQLServer(db)
	// 	if err != nil {
	// 		return nil, "", err
	// 	}
	// 	sqliteServer.Alloc = mem

	// 	// Connect the FlightSQL frontend to the backend
	// 	server.RegisterFlightService(flightsql.NewFlightServer(sqliteServer))
	// 	if err := server.Init("localhost:0"); err != nil {
	// 		return nil, "", err
	// 	}
	// 	server.SetShutdownOnSignals(os.Interrupt, os.Kill)
	// 	return server, server.Addr().String(), nil
	// }
	s.startServer = func(server flight.Server) error { return server.Serve() }
	s.stopServer = func(server flight.Server) { server.Shutdown() }

	suite.Run(t, s)
}

func TestPreparedStatementSchema(t *testing.T) {
	t.Skip()
	// Setup the expected test
	backend := &MockServer{
		PreparedStatementParameterSchema: arrow.NewSchema([]arrow.Field{{Type: &arrow.StringType{}, Nullable: false}}, nil),
		DataSchema: arrow.NewSchema([]arrow.Field{
			{Name: "time", Type: &arrow.Time64Type{Unit: arrow.Nanosecond}, Nullable: true},
			{Name: "value", Type: &arrow.Int64Type{}, Nullable: false},
		}, nil),
		Data: "[]",
	}

	// Instantiate a mock server
	server := flight.NewServerWithMiddleware(nil)
	server.RegisterFlightService(flightsql.NewFlightServer(backend))
	require.NoError(t, server.Init("localhost:0"))
	server.SetShutdownOnSignals(os.Interrupt, os.Kill)
	go server.Serve()
	defer server.Shutdown()

	// Configure client
	cfg := driver.DriverConfig{
		Timeout: 5 * time.Second,
		Address: server.Addr().String(),
	}
	db, err := sql.Open("flightsql", cfg.DSN())
	require.NoError(t, err)
	defer db.Close()

	// Do query
	stmt, err := db.Prepare("SELECT * FROM foo WHERE name LIKE ?")
	require.NoError(t, err)

	_, err = stmt.Query()
	require.ErrorContains(t, err, "expected 1 arguments, got 0")

	// Test for error issues by driver
	_, err = stmt.Query(23)
	require.ErrorContains(t, err, "invalid value type int64 for builder *array.StringBuilder")

	rows, err := stmt.Query("master")
	require.NoError(t, err)
	require.NotNil(t, rows)
}

func TestPreparedStatementNoSchema(t *testing.T) {
	t.Skip()
	// Setup the expected test
	backend := &MockServer{
		DataSchema: arrow.NewSchema([]arrow.Field{
			{Name: "time", Type: &arrow.Time64Type{Unit: arrow.Nanosecond}, Nullable: true},
			{Name: "value", Type: &arrow.Int64Type{}, Nullable: false},
		}, nil),
		Data:                            "[]",
		ExpectedPreparedStatementSchema: arrow.NewSchema([]arrow.Field{{Type: &arrow.StringType{}, Nullable: false}}, nil),
	}

	// Instantiate a mock server
	server := flight.NewServerWithMiddleware(nil)
	server.RegisterFlightService(flightsql.NewFlightServer(backend))
	require.NoError(t, server.Init("localhost:0"))
	server.SetShutdownOnSignals(os.Interrupt, os.Kill)
	go server.Serve()
	defer server.Shutdown()

	// Configure client
	cfg := driver.DriverConfig{
		Timeout: 5 * time.Second,
		Address: server.Addr().String(),
	}
	db, err := sql.Open("flightsql", cfg.DSN())
	require.NoError(t, err)
	defer db.Close()

	// Do query
	stmt, err := db.Prepare("SELECT * FROM foo WHERE name LIKE ?")
	require.NoError(t, err)

	_, err = stmt.Query()
	require.NoError(t, err, "expected 1 arguments, got 0")

	// Test for error issued by server due to missing parameter schema
	_, err = stmt.Query(23)
	require.ErrorContains(t, err, "parameter schema: unexpected")

	rows, err := stmt.Query("master")
	require.NoError(t, err)
	require.NotNil(t, rows)
}

func TestNoPreparedStatementImplemented(t *testing.T) {
	t.Skip()
	// Setup the expected test
	backend := &MockServer{
		DataSchema: arrow.NewSchema([]arrow.Field{
			{Name: "time", Type: &arrow.Time64Type{Unit: arrow.Nanosecond}, Nullable: true},
			{Name: "value", Type: &arrow.Int64Type{}, Nullable: false},
		}, nil),
		Data:                   "[]",
		PreparedStatementError: "not supported",
	}

	// Instantiate a mock server
	server := flight.NewServerWithMiddleware(nil)
	server.RegisterFlightService(flightsql.NewFlightServer(backend))
	require.NoError(t, server.Init("localhost:0"))
	server.SetShutdownOnSignals(os.Interrupt, os.Kill)
	go server.Serve()
	defer server.Shutdown()

	// Configure client
	cfg := driver.DriverConfig{
		Timeout: 5 * time.Second,
		Address: server.Addr().String(),
	}
	db, err := sql.Open("flightsql", cfg.DSN())
	require.NoError(t, err)
	defer db.Close()

	// Do query
	_, err = db.Query("SELECT * FROM foo")
	require.NoError(t, err)
}

// Mockup database server
type MockServer struct {
	flightsql.BaseServer
	DataSchema                       *arrow.Schema
	PreparedStatementParameterSchema *arrow.Schema
	PreparedStatementError           string
	Data                             string

	ExpectedPreparedStatementSchema *arrow.Schema
}

func (s *MockServer) CreatePreparedStatement(ctx context.Context, req flightsql.ActionCreatePreparedStatementRequest) (flightsql.ActionCreatePreparedStatementResult, error) {
	if s.PreparedStatementError != "" {
		return flightsql.ActionCreatePreparedStatementResult{}, errors.New(s.PreparedStatementError)
	}
	return flightsql.ActionCreatePreparedStatementResult{
		Handle:          []byte("prepared"),
		DatasetSchema:   s.DataSchema,
		ParameterSchema: s.PreparedStatementParameterSchema,
	}, nil
}

func (s *MockServer) DoPutPreparedStatementQuery(ctx context.Context, qry flightsql.PreparedStatementQuery, r flight.MessageReader, w flight.MetadataWriter) ([]byte, error) {
	if s.ExpectedPreparedStatementSchema != nil {
		if !s.ExpectedPreparedStatementSchema.Equal(r.Schema()) {
			return nil, errors.New("parameter schema: unexpected")
		}
		return qry.GetPreparedStatementHandle(), nil
	}

	if s.PreparedStatementParameterSchema != nil && !s.PreparedStatementParameterSchema.Equal(r.Schema()) {
		return nil, fmt.Errorf("parameter schema: %w", arrow.ErrInvalid)
	}

	// GH-35328: it's rare, but this function can complete execution and return
	// closing the reader *after* the schema is written but *before* the parameter batch
	// is written (race condition based on goroutine scheduling). In that situation,
	// the client call to Write the parameter record batch will return an io.EOF because
	// this end of the connection will have closed before it attempted to send the batch.
	// This created a flaky test situation that was difficult to reproduce (1-4 failures
	// in 5000 runs). We can avoid this flakiness by simply *explicitly* draining the
	// record batch messages from the reader before returning.
	for r.Next() {
	}

	return qry.GetPreparedStatementHandle(), nil
}

func (s *MockServer) DoGetStatement(ctx context.Context, ticket flightsql.StatementQueryTicket) (*arrow.Schema, <-chan flight.StreamChunk, error) {
	record, _, err := array.RecordFromJSON(memory.DefaultAllocator, s.DataSchema, strings.NewReader(s.Data))
	if err != nil {
		return nil, nil, err
	}
	chunk := make(chan flight.StreamChunk)
	go func() {
		defer close(chunk)
		chunk <- flight.StreamChunk{
			Data: record,
			Desc: nil,
			Err:  nil,
		}
	}()
	return s.DataSchema, chunk, nil
}

func (s *MockServer) GetFlightInfoPreparedStatement(ctx context.Context, stmt flightsql.PreparedStatementQuery, desc *flight.FlightDescriptor) (*flight.FlightInfo, error) {
	handle := stmt.GetPreparedStatementHandle()
	ticket, err := flightsql.CreateStatementQueryTicket(handle)
	if err != nil {
		return nil, err
	}
	return &flight.FlightInfo{
		FlightDescriptor: desc,
		Endpoint: []*flight.FlightEndpoint{
			{Ticket: &flight.Ticket{Ticket: ticket}},
		},
		TotalRecords: -1,
		TotalBytes:   -1,
	}, nil
}

func (s *MockServer) GetFlightInfoStatement(_ context.Context, query flightsql.StatementQuery, desc *flight.FlightDescriptor) (*flight.FlightInfo, error) {
	handle := query.GetTransactionId()
	ticket, err := flightsql.CreateStatementQueryTicket(handle)
	if err != nil {
		return nil, err
	}
	return &flight.FlightInfo{
		FlightDescriptor: desc,
		Endpoint: []*flight.FlightEndpoint{
			{Ticket: &flight.Ticket{Ticket: ticket}},
		},
		TotalRecords: -1,
		TotalBytes:   -1,
	}, nil
}

const getRandomStringCharset = "abcdefghijklmnopqrstuvwxyzABCDEFGHIJKLMNOPQRSTUVWXYZ0123456789. "

var getRandomStringCharsetLen = len(getRandomStringCharset)

func getRandomString(gen *rand.Rand, length int) string {
	result := make([]byte, length)

	for i := range result {
		result[i] = getRandomStringCharset[rand.Intn(getRandomStringCharsetLen)]
	}

	return string(result)
}<|MERGE_RESOLUTION|>--- conflicted
+++ resolved
@@ -46,13 +46,9 @@
 	"github.com/apache/arrow-go/v18/arrow/memory"
 )
 
-const defaultDbName = "mysql"
 const defaultTableName = "drivertest"
 const dataDirectory = "."
-<<<<<<< HEAD
-=======
 const defaultDb = "mysql"
->>>>>>> 377eadbe
 
 var defaultStatements = map[string]string{
 	"create table": `
@@ -96,11 +92,7 @@
 	}
 
 	s.createServer = func() (flight.Server, string, error) {
-<<<<<<< HEAD
-		provider, err := catalog.NewDBProvider("", dataDirectory, defaultDbName, "../initialdata/")
-=======
-		provider, err := catalog.NewDBProvider("", dataDirectory, defaultDb)
->>>>>>> 377eadbe
+		provider, err := catalog.NewDBProvider("", dataDirectory, defaultDb, "../initialdata/")
 		if err != nil {
 			return nil, "", err
 		}
